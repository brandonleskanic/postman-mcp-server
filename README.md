# Postman MCP Server

The Postman MCP Server connects Postman to AI tools, giving AI agents and assistants the ability to access workspaces, manage collections and environments, evaluate APIs, and automate workflows through natural language interactions.

### Use Cases

- **Collection management** - Create and tag collections, update collection and request documentation, add comments, or perform actions across multiple collections without leaving your editor.
- **Workspace and environment management** - Create workspaces and environments, plus manage your environment variables.
- **Automatic spec creation** - Create [specs](https://learning.postman.com/docs/design-apis/specifications/overview/) from your code and use them to generate Postman collections.
- **Code synchronization** - Effortlessly keep your code up to date based on changes made to your Postman collections and specs.

Designed for developers who want to integrate their AI tools with Postman’s context and features. Supports quick natural language queries queries to advanced agent workflows.

---

### Contents

- [**Streamable HTTP**](#streamable-http)
  - [**Prerequisites**](#prerequisites)
  - [**VS Code**](#install-in-vs-code)
  - [**Cursor**](#install-in-cursor)
- [**STDIO**](#stdio)
  - [**Prerequisites**](#prerequisites-1)
  - [**Configuration**](#configuration)
  - [**VS Code**](#install-in-vs-code-1)
  - [**Cursor**](#install-in-cursor-1)
  - [**Claude**](#claude-integration)
- [**Questions and support**](#questions-and-support)
- [**Migration from Postman MCP Server v1 to v2**](#migration-from-v1x-to-v2x)

---

## Streamable HTTP

The streamable HTTP Postman MCP Server is hosted by Postman and provides the easiest method for getting started. If your MCP host doesn't support remote MCP servers, you can use the [STDIO version of the Postman MCP Server](#stdio).

The streamable HTTP server supports the following tool configurations:

- **Minimal** — (Default) Only includes essential tools for basic Postman operations, available at `https://mcp.postman.com/minimal`. This offers faster performance and simplifies use for those who only need basic Postman operations.
- **Full** — Includes all available Postman API tools (100+ tools), available at `https://mcp.postman.com/mcp`.

<<<<<<< HEAD
**Note:** The streamable EU HTTP server is available at `https://mcp.eu.postman.com`.
=======
> **Note:**
> By default, this server provides 37 tools (minimal mode). Use the `--full` flag to access all 106 tools.
> Use the `--region` flag to specify the Postman API region (`us` or `eu`), or set the `POSTMAN_API_BASE_URL` environment variable directly.
>>>>>>> 74a7da27

### Prerequisites

Before getting started, make certain you have a valid [Postman API Key](https://postman.postman.co/settings/me/api-keys).

### Install in VS Code

[![Install in VS Code](https://img.shields.io/badge/VS_Code-Install_Server-0098FF?style=flat-square&logo=visualstudiocode&logoColor=white)](https://insiders.vscode.dev/redirect/mcp/install?name=postman_mcp_server&config=%7B%22type%22%3A%20%22http%22%2C%22url%22%3A%20%22https%3A%2F%2Fmcp.postman.com%2Fminimal%22%2C%22headers%22%3A%7B%22Authorization%22%3A%22Bearer%20YOUR_API_KEY%22%7D%7D)

To install the streamable HTTP Postman MCP Server in Visual Studio Code, click the install button or use the [Postman VS Code Extension](https://marketplace.visualstudio.com/items?itemName=Postman.postman-for-vscode).

Afterwards, enable Agent mode, located by the Copilot chat textbox to start the server.

**Note:** By default, the server provides 37 tools. Use full mode (`https://mcp.postman.com/mcp`) to access all 106 tools.

#### Manual configuration

To manually configure the streamable HTTP Postman MCP Server in VS Code, add the following JSON block to the *.vscode/mcp.json* file:

```json
{
    "servers": {
        "postman-api-http-server": {
            "type": "http",
            "url": "https://mcp.postman.com/{minimal | mcp}", // choose "minimal" or "mcp"
            "headers": {
                "Authorization": "Bearer ${input:postman-api-key}"
            }
        }
    },
    "inputs": [
        {
            "id": "postman-api-key",
            "type": "promptString",
            "description": "Enter your Postman API key"
        }
    ]
}
```

When prompted, enter your Postman API key. Afterwards, the agent performs calls to the Postman cloud MCP server at `https://mcp.postman.com`.

### Install in Cursor

[![Install in Cursor](https://cursor.com/deeplink/mcp-install-dark.svg)](https://cursor.com/en/install-mcp?name=postman_mcp_server&config=eyJ1cmwiOiJodHRwczovL21jcC5wb3N0bWFuLmNvbS9taW5pbWFsIiwiaGVhZGVycyI6eyJBdXRob3JpemF0aW9uIjoiQmVhcmVyIFlPVVJfQVBJX0tFWSJ9fQ%3D%3D)

To install the remote Postman MCP Server in Cursor, click the install button.

**Note:** Ensure that the Authorization header uses the `Bearer <YOUR_API_KEY>` format.

---

## STDIO

If remote MCP servers aren't supported by your MCP host, you can install the Postman MCP Server to your local machine.

STDIO is a lightweight solution that's ideal for integration with editors and tools like Visual Studio Code. Install an MCP-compatible VS Code extension, such as GitHub Copilot, Claude for VS Code, or other AI assistants that support MCP.

[![Install GitHub Copilot](https://img.shields.io/badge/Install-GitHub%20Copilot-black?style=for-the-badge&logo=github)](vscode:extension/GitHub.copilot) [![Install Claude for VS Code](https://img.shields.io/badge/Install-Claude%20for%20VS%20Code-orange?style=for-the-badge&logo=anthropic)](vscode:extension/Anthropic.claude-dev)

**Note:** For Docker set up and installation, see [DOCKER.md](./DOCKER.md).

### Prerequisites

Before getting started, you'll need the following:

1. To run the server as a Node application, install [Node.js](https://nodejs.org/en).
1. A valid [Postman API Key](https://postman.postman.co/settings/me/api-keys).

### Configuration

To configure the extension to use the local Postman MCP Server, do the following:

1. Clone the **postman-mcp-server** repository.
1. In the repository's root folder, run the `npm install` command. This installs all the required dependencies.
1. Replace `${workspaceFolder}` in the *mcp.json* file with the full path to the Postman MCP repository.
1. When prompted, enter your Postman API key.

<<<<<<< HEAD
### Install in VS Code
=======
> **Note:** The streamable EU HTTP server is available at `https://mcp.eu.postman.com`.

### Cursor integration
>>>>>>> 74a7da27

[![Install with Node in VS Code](https://img.shields.io/badge/VS_Code-Install_Server-0098FF?style=flat-square&logo=visualstudiocode&logoColor=white)](https://insiders.vscode.dev/redirect/mcp/install?name=postman-api-mcp&inputs=%5B%7B%22id%22%3A%22postman-api-key%22%2C%22type%22%3A%22promptString%22%2C%22description%22%3A%22Enter%20your%20Postman%20API%20key%22%7D%5D&config=%7B%22command%22%3A%22npx%22%2C%22args%22%3A%5B%22%40postman%2Fpostman-mcp-server%22%2C%22--full%22%5D%2C%22env%22%3A%7B%22POSTMAN_API_KEY%22%3A%22%24%7Binput%3Apostman-api-key%7D%22%7D%7D)

To install the local Postman MCP Server in Visual Studio Code, click the install button.

**Note:**
- By default, this server provides 37 tools (minimal mode). Use the `--full` flag to access all 106 tools.

#### Manual configuration

You can manually integrate your MCP server with VS Code to use it with extensions that support MCP. To do this, create a *.vscode/mcp.json* file in your project and add the following JSON block to it:

```json
{
    "servers": {
        "postman-api-mcp": {
            "type": "stdio",
            "command": "npx",
            "args": [
                "@postman/postman-mcp-server",
                "--full" // (optional) Use this flag to enable full mode
            ],
            "env": {
                "POSTMAN_API_KEY": "${input:postman-api-key}"
            }
        }
    },
    "inputs": [
        {
            "id": "postman-api-key",
            "type": "promptString",
            "description": "Enter your Postman API key"
        }
    ]
}
```

### Install in Cursor

<!-- Does this section require further set up instruction? -->

[![Install with Node in Cursor](https://cursor.com/deeplink/mcp-install-dark.svg)](https://cursor.com/en/install-mcp?name=postman-api-mcp&config=eyJjb21tYW5kIjoibnB4IiwiYXJncyI6WyJAcG9zdG1hbi9wb3N0bWFuLW1jcC1zZXJ2ZXIiLCItLWZ1bGwiXSwiZW52Ijp7IlBPU1RNQU5fQVBJX0tFWSI6IllPVVJfQVBJX0tFWSJ9fQ%3D%3D)

To install the local Postman MCP Server in Cursor, click the install button.

### Claude integration

To integrate the MCP server with Claude, check the latest [Postman MCP Server release](https://github.com/postmanlabs/postman-mcp-server/releases) and get the `.dxt` file. For more information, see Anthropic's [Claude Desktop Extensions](https://www.anthropic.com/engineering/desktop-extensions) documentation.

---

## Migration from v1.x to v2.x

If you're migrating from Postman MCP Server version 1.x to 2.x, be aware of the following:

- **Tool naming changes** - All tool names changed from kebab-case to camelCase. For example:
  - `create-collection` → `createCollection`
  - `get-workspaces` → `getWorkspaces`
  - `delete-environment` → `deleteEnvironment`
- **Tool availability changes**
  - The default (minimal) behavior provides only 37 essential tools.
  - The `--full` flag provides access to all 106 tools.

---

## Questions and support

- See the [Postman Agent Generator](https://postman.com/explore/agent-generator) page for updates and new capabilities.
- See [Add your MCP requests to your collections](https://learning.postman.com/docs/postman-ai-agent-builder/mcp-requests/overview/) to learn how to use Postman to perform MCP requests.
- Visit the [Postman Community](https://community.postman.com/) to share what you've built, ask questions, and get help.
- You can connect to both HTTP and STDIO servers and test them using the [Postman MCP Server collection](https://www.postman.com/postman/postman-public-workspace/collection/681dc649440b35935978b8b7).<|MERGE_RESOLUTION|>--- conflicted
+++ resolved
@@ -39,13 +39,7 @@
 - **Minimal** — (Default) Only includes essential tools for basic Postman operations, available at `https://mcp.postman.com/minimal`. This offers faster performance and simplifies use for those who only need basic Postman operations.
 - **Full** — Includes all available Postman API tools (100+ tools), available at `https://mcp.postman.com/mcp`.
 
-<<<<<<< HEAD
 **Note:** The streamable EU HTTP server is available at `https://mcp.eu.postman.com`.
-=======
-> **Note:**
-> By default, this server provides 37 tools (minimal mode). Use the `--full` flag to access all 106 tools.
-> Use the `--region` flag to specify the Postman API region (`us` or `eu`), or set the `POSTMAN_API_BASE_URL` environment variable directly.
->>>>>>> 74a7da27
 
 ### Prerequisites
 
@@ -124,13 +118,7 @@
 1. Replace `${workspaceFolder}` in the *mcp.json* file with the full path to the Postman MCP repository.
 1. When prompted, enter your Postman API key.
 
-<<<<<<< HEAD
 ### Install in VS Code
-=======
-> **Note:** The streamable EU HTTP server is available at `https://mcp.eu.postman.com`.
-
-### Cursor integration
->>>>>>> 74a7da27
 
 [![Install with Node in VS Code](https://img.shields.io/badge/VS_Code-Install_Server-0098FF?style=flat-square&logo=visualstudiocode&logoColor=white)](https://insiders.vscode.dev/redirect/mcp/install?name=postman-api-mcp&inputs=%5B%7B%22id%22%3A%22postman-api-key%22%2C%22type%22%3A%22promptString%22%2C%22description%22%3A%22Enter%20your%20Postman%20API%20key%22%7D%5D&config=%7B%22command%22%3A%22npx%22%2C%22args%22%3A%5B%22%40postman%2Fpostman-mcp-server%22%2C%22--full%22%5D%2C%22env%22%3A%7B%22POSTMAN_API_KEY%22%3A%22%24%7Binput%3Apostman-api-key%7D%22%7D%7D)
 
@@ -138,6 +126,7 @@
 
 **Note:**
 - By default, this server provides 37 tools (minimal mode). Use the `--full` flag to access all 106 tools.
+- Use the `--region` flag to specify the Postman API region (`us` or `eu`), or set the `POSTMAN_API_BASE_URL` environment variable directly. By default, the server uses the `us` option.
 
 #### Manual configuration
 
